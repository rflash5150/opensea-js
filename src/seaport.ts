--- conflicted
+++ resolved
@@ -1578,11 +1578,7 @@
 
       try {
         // web3 call to update it
-<<<<<<< HEAD
-        const result = await getTransferFeeSettings(this.web3, { asset, accountAddress })
-=======
-        const result = await getTransferFeeSettings(this.web3ReadOnly, { asset })
->>>>>>> 3398e991
+        const result = await getTransferFeeSettings(this.web3ReadOnly, { asset, accountAddress })
         transferFee = result.transferFee != null ? result.transferFee : transferFee
         transferFeeTokenAddress = result.transferFeeTokenAddress || transferFeeTokenAddress
       } catch (error) {
